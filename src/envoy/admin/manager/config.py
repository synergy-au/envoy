from datetime import datetime, timezone
from decimal import Decimal
from typing import Optional

from envoy_schema.admin.schema.config import (
    ControlDefaultRequest,
    ControlDefaultResponse,
    RuntimeServerConfigRequest,
    RuntimeServerConfigResponse,
)
from sqlalchemy.ext.asyncio import AsyncSession

from envoy.admin.crud.site import select_single_site_no_scoping
from envoy.notification.manager.notification import NotificationManager
from envoy.server.crud.server import select_server_config
from envoy.server.manager.server import _map_server_config
from envoy.server.manager.time import utc_now
from envoy.server.model.server import RuntimeServerConfig as ConfigEntity
from envoy.server.model.site import DefaultSiteControl
from envoy.server.model.subscription import SubscriptionResource


class ConfigManager:

    @staticmethod
    async def update_current_config(session: AsyncSession, updated_values: RuntimeServerConfigRequest) -> None:
        """Applies updated_values to the current server configuration. Will only set the non None values"""
        now = utc_now()
        existing_db_config = await select_server_config(session)

        if existing_db_config is None:
            # if this is our first DB entry - create it and add it to the session
            existing_db_config = ConfigEntity(changed_time=now)
            session.add(existing_db_config)
        else:
            existing_db_config.changed_time = now

        changed_fsal_pollrate = False
        changed_edevl_pollrate = False

        if updated_values.dcap_pollrate_seconds is not None:
            existing_db_config.dcap_pollrate_seconds = updated_values.dcap_pollrate_seconds

        if updated_values.edevl_pollrate_seconds is not None:
            changed_edevl_pollrate = existing_db_config.edevl_pollrate_seconds != updated_values.edevl_pollrate_seconds
            existing_db_config.edevl_pollrate_seconds = updated_values.edevl_pollrate_seconds

        if updated_values.fsal_pollrate_seconds is not None:
            changed_fsal_pollrate = existing_db_config.fsal_pollrate_seconds != updated_values.fsal_pollrate_seconds
            existing_db_config.fsal_pollrate_seconds = updated_values.fsal_pollrate_seconds

        if updated_values.derpl_pollrate_seconds is not None:
            existing_db_config.derpl_pollrate_seconds = updated_values.derpl_pollrate_seconds

        if updated_values.derl_pollrate_seconds is not None:
            existing_db_config.derl_pollrate_seconds = updated_values.derl_pollrate_seconds

        if updated_values.mup_postrate_seconds is not None:
            existing_db_config.mup_postrate_seconds = updated_values.mup_postrate_seconds

        if updated_values.site_control_pow10_encoding is not None:
            existing_db_config.site_control_pow10_encoding = updated_values.site_control_pow10_encoding

        if updated_values.disable_edev_registration is not None:
            existing_db_config.disable_edev_registration = updated_values.disable_edev_registration

        await session.commit()

        if changed_fsal_pollrate:
            await NotificationManager.notify_changed_deleted_entities(
                SubscriptionResource.FUNCTION_SET_ASSIGNMENTS, now
            )

        if changed_edevl_pollrate:
            await NotificationManager.notify_changed_deleted_entities(SubscriptionResource.SITE, now)

    @staticmethod
    async def fetch_config_response(session: AsyncSession) -> RuntimeServerConfigResponse:
        """Fetches the current configuration values as a RuntimeServerConfigResponse for external communication"""
        existing = await select_server_config(session)
        if existing:
            changed_time = existing.changed_time
            created_time = existing.created_time
        else:
            changed_time = datetime(2000, 1, 1, tzinfo=timezone.utc)
            created_time = changed_time

        config = _map_server_config(existing)

        return RuntimeServerConfigResponse(
            dcap_pollrate_seconds=config.dcap_pollrate_seconds,
            edevl_pollrate_seconds=config.edevl_pollrate_seconds,
            fsal_pollrate_seconds=config.fsal_pollrate_seconds,
            derl_pollrate_seconds=config.derl_pollrate_seconds,
            derpl_pollrate_seconds=config.derpl_pollrate_seconds,
            mup_postrate_seconds=config.mup_postrate_seconds,
            site_control_pow10_encoding=config.site_control_pow10_encoding,
            disable_edev_registration=config.disable_edev_registration,
            tariff_pow10_encoding=-4,  # Currently held constant
            changed_time=changed_time,
            created_time=created_time,
        )

    @staticmethod
    async def update_site_control_default(session: AsyncSession, site_id: int, request: ControlDefaultRequest) -> bool:
        now = utc_now()

        site = await select_single_site_no_scoping(session, site_id, include_site_default=True)
        if site is None:
            return False

        if site.default_site_control is None:
            site.default_site_control = DefaultSiteControl(changed_time=now, site_id=site.site_id, version=0)
        else:
            site.default_site_control.changed_time = now

        if request.import_limit_watts is not None:
            site.default_site_control.import_limit_active_watts = request.import_limit_watts.value

        if request.export_limit_watts is not None:
            site.default_site_control.export_limit_active_watts = request.export_limit_watts.value

        if request.generation_limit_watts is not None:
            site.default_site_control.generation_limit_active_watts = request.generation_limit_watts.value

        if request.load_limit_watts is not None:
            site.default_site_control.load_limit_active_watts = request.load_limit_watts.value

        if request.ramp_rate_percent_per_second is not None:
            ramp_rate_value = (
                int(request.ramp_rate_percent_per_second.value)
                if request.ramp_rate_percent_per_second.value is not None
                else None
            )
            site.default_site_control.ramp_rate_percent_per_second = ramp_rate_value

<<<<<<< HEAD
        if request.storage_target_watts is not None:
            site.default_site_control.storage_target_active_watts = request.storage_target_watts.value

=======
        site.default_site_control.version = site.default_site_control.version + 1
>>>>>>> d8374264
        await session.commit()

        await NotificationManager.notify_changed_deleted_entities(SubscriptionResource.DEFAULT_SITE_CONTROL, now)

        return True

    @staticmethod
    async def fetch_site_control_default_response(
        session: AsyncSession, site_id: int
    ) -> Optional[ControlDefaultResponse]:
        """Fetches the current site control default values as a ControlDefaultResponse for external communication"""
        site = await select_single_site_no_scoping(session, site_id, include_site_default=True)
        if not site:
            return None
        if site.default_site_control:
            default_config = site.default_site_control
        else:
            default_config = DefaultSiteControl(
                changed_time=site.changed_time, created_time=site.created_time, site_id=site.site_id
            )

        return ControlDefaultResponse(
            ramp_rate_percent_per_second=(
                Decimal(default_config.ramp_rate_percent_per_second)
                if default_config.ramp_rate_percent_per_second is not None
                else None
            ),
            server_default_import_limit_watts=default_config.import_limit_active_watts,
            server_default_export_limit_watts=default_config.export_limit_active_watts,
            server_default_generation_limit_watts=default_config.generation_limit_active_watts,
            server_default_load_limit_watts=default_config.load_limit_active_watts,
            server_default_storage_target_watts=default_config.storage_target_active_watts,
            changed_time=default_config.changed_time,
            created_time=default_config.created_time,
        )<|MERGE_RESOLUTION|>--- conflicted
+++ resolved
@@ -134,13 +134,10 @@
             )
             site.default_site_control.ramp_rate_percent_per_second = ramp_rate_value
 
-<<<<<<< HEAD
         if request.storage_target_watts is not None:
             site.default_site_control.storage_target_active_watts = request.storage_target_watts.value
 
-=======
         site.default_site_control.version = site.default_site_control.version + 1
->>>>>>> d8374264
         await session.commit()
 
         await NotificationManager.notify_changed_deleted_entities(SubscriptionResource.DEFAULT_SITE_CONTROL, now)
