--- conflicted
+++ resolved
@@ -1,26 +1,17 @@
 import logging
 import http
-<<<<<<< HEAD
-
-from envoy_schema.admin.schema.certificate import CertificatePageResponse
-=======
 import sqlalchemy.exc
 
 from envoy_schema.admin.schema.certificate import CertificatePageResponse, CertificateAssignmentRequest
->>>>>>> 13fd9c04
 from envoy_schema.admin.schema.aggregator import AggregatorResponse, AggregatorPageResponse
 from envoy_schema.admin.schema import uri
 import fastapi
 from fastapi_async_sqlalchemy import db
 
 from envoy.admin import manager
-<<<<<<< HEAD
-from envoy.server.api import request
-=======
 from envoy.server import exception
 from envoy.server.api import request
 from envoy.server.api import error_handler
->>>>>>> 13fd9c04
 
 logger = logging.getLogger(__name__)
 
@@ -96,9 +87,6 @@
     if certs is None:
         raise fastapi.HTTPException(http.HTTPStatus.NOT_FOUND, f"Aggregator with ID {aggregator_id} not found")
 
-<<<<<<< HEAD
-    return certs
-=======
     return certs
 
 
@@ -150,5 +138,4 @@
     try:
         await manager.CertificateManager.unassign_certificate_for_aggregator(db.session, aggregator_id, certificate_id)
     except exception.NotFoundError as err:
-        raise error_handler.LoggedHttpException(logger, err, http.HTTPStatus.NOT_FOUND, f"{err}")
->>>>>>> 13fd9c04
+        raise error_handler.LoggedHttpException(logger, err, http.HTTPStatus.NOT_FOUND, f"{err}")