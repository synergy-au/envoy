from datetime import datetime, timezone
from decimal import Decimal
from typing import Optional, Protocol, Union, cast

import envoy_schema.server.schema.uri as uri
from envoy_schema.server.schema.sep2.der import (
    DER,
    AlarmStatusType,
    ConnectStatusType,
    DERAvailability,
    DERCapability,
    DERControlType,
    DERListResponse,
    DERSettings,
    DERStatus,
    DOESupportedMode,
    VPPSupportedMode,
)
from envoy_schema.server.schema.sep2.identification import Link
from envoy_schema.server.schema.sep2.types import SubscribableType

from envoy.server.mapper.common import generate_href
from envoy.server.model.site import SiteDER, SiteDERAvailability, SiteDERRating, SiteDERSetting, SiteDERStatus
from envoy.server.request_scope import BaseRequestScope, DeviceOrAggregatorRequestScope


class ValueMultiplier(Protocol):
    """Protocol that captures ActivePower/ReactivePower and other similar types"""

    value: int
    multiplier: int


class DisplacementMultiplier(Protocol):
    """Protocol that captures PowerFactor and other similar types"""

    displacement: int
    multiplier: int


def get_value_multiplier(value: Optional[int], multiplier: Optional[int], value_name: str = "value") -> Optional[dict]:
    """Utility for setting {"value": X, "multiplier": Y} pydantic models that is a nice
    shorthand for populating a variety of DER data types (eg ActivePower/ReactivePower)"""
    if value is not None and multiplier is not None:
        return {value_name: value, "multiplier": multiplier}
    return None


def set_value_multiplier(
    vm: Union[Optional[ValueMultiplier], Optional[DisplacementMultiplier]],
) -> tuple[Optional[int], Optional[int]]:
    """Utility for undoing get_value_multiplier. Returns the value|displacement / multiplier
    for the specified vm that should allow a quick shorthand for setting the values back
    on a DB model"""
    if vm is None:
        return (None, None)

    if hasattr(vm, "value"):
        return (vm.value, vm.multiplier)
    else:
        return (vm.displacement, vm.multiplier)


def to_sep2_percent(d: Optional[Decimal]) -> Optional[int]:
    if d is None:
        return None
    return int(d * 100)  # sep2 percent is expressed in hundredths of a percent


def from_sep2_percent(v: Optional[int]) -> Optional[Decimal]:
    if v is None:
        return None
    return Decimal(v) / 100  # sep2 percent is expressed in hundredths of a percent


def to_hex_binary(v: Optional[int]) -> Optional[str]:
    if v is None:
        return None

    return f"{v:0X}"  # hex encoded


class DERMapper:
    @staticmethod
    def map_to_response(scope: BaseRequestScope, der: SiteDER, active_derp_id: Optional[int]) -> DER:
        der_href = generate_href(uri.DERUri, scope, site_id=der.site_id, der_id=der.site_der_id)
        current_derp_link: Optional[Link] = None
        if active_derp_id:
            current_derp_link = Link.model_validate(
                {"href": generate_href(uri.DERProgramUri, scope, site_id=der.site_id, der_program_id=active_derp_id)}
            )

        return DER.model_validate(
            {
                "href": der_href,
                "AssociatedDERProgramListLink": {
                    "href": generate_href(
                        uri.AssociatedDERProgramListUri, scope, site_id=der.site_id, der_id=der.site_der_id
                    )
                },
                "CurrentDERProgramLink": current_derp_link,
                "DERStatusLink": {
                    "href": generate_href(uri.DERStatusUri, scope, site_id=der.site_id, der_id=der.site_der_id)
                },
                "DERCapabilityLink": {
                    "href": generate_href(uri.DERCapabilityUri, scope, site_id=der.site_id, der_id=der.site_der_id)
                },
                "DERSettingsLink": {
                    "href": generate_href(uri.DERSettingsUri, scope, site_id=der.site_id, der_id=der.site_der_id)
                },
                "DERAvailabilityLink": {
                    "href": generate_href(uri.DERAvailabilityUri, scope, site_id=der.site_id, der_id=der.site_der_id)
                },
            }
        )

    @staticmethod
    def map_to_list_response(
        scope: DeviceOrAggregatorRequestScope,
        ders: list[SiteDER],
        der_count: int,
        pollrate_seconds: int,
    ) -> DERListResponse:
        """Turns a set of SiteDER (with their active DER program ID) into a list response

        ders_with_act_derp_id: SiteDER tupled with the Active DER Program ID for that SiteDER (if any)"""
        return DERListResponse.model_validate(
            {
                "href": generate_href(uri.DERListUri, scope, site_id=scope.display_site_id),
                "pollRate": pollrate_seconds,
                "all_": der_count,
                "results": len(ders),
                "DER_": [DERMapper.map_to_response(scope, d, None) for d in ders],
            }
        )


class DERAvailabilityMapper:
    @staticmethod
    def map_to_response(
        scope: BaseRequestScope, der_avail: SiteDERAvailability, der_avail_site_id: int
    ) -> DERAvailability:
        """der_avail_site_id: The site_id of the site that owns der_avail (normally we'd use the site_der relationship
        to infer this but due to some SQL Alchemy quirks - we're forced to specify it)"""
        return DERAvailability.model_validate(
            {
                "href": generate_href(
                    uri.DERAvailabilityUri, scope, site_id=der_avail_site_id, der_id=der_avail.site_der_id
                ),
                "subscribable": SubscribableType.resource_supports_non_conditional_subscriptions,
                "availabilityDuration": der_avail.availability_duration_sec,
                "maxChargeDuration": der_avail.max_charge_duration_sec,
                "readingTime": int(der_avail.changed_time.timestamp()),
                "reserveChargePercent": to_sep2_percent(der_avail.reserved_charge_percent),
                "reservePercent": to_sep2_percent(der_avail.reserved_deliver_percent),
                "statVarAvail": get_value_multiplier(
                    der_avail.estimated_var_avail_value, der_avail.estimated_var_avail_multiplier
                ),
                "statWAvail": get_value_multiplier(
                    der_avail.estimated_w_avail_value, der_avail.estimated_w_avail_multiplier
                ),
            }
        )

    @staticmethod
    def map_from_request(changed_time: datetime, der_avail: DERAvailability) -> SiteDERAvailability:
        m = SiteDERAvailability(
            availability_duration_sec=der_avail.availabilityDuration,
            max_charge_duration_sec=der_avail.maxChargeDuration,
            changed_time=changed_time,
            reserved_charge_percent=from_sep2_percent(der_avail.reserveChargePercent),
            reserved_deliver_percent=from_sep2_percent(der_avail.reservePercent),
        )
        (m.estimated_var_avail_value, m.estimated_var_avail_multiplier) = set_value_multiplier(der_avail.statVarAvail)
        (m.estimated_w_avail_value, m.estimated_w_avail_multiplier) = set_value_multiplier(der_avail.statWAvail)
        return m


class DERStatusMapper:
    @staticmethod
    def map_to_response(scope: BaseRequestScope, der_status: SiteDERStatus, der_status_site_id: int) -> DERStatus:
        """der_status_site_id: The site_id of the site that owns der_status (normally we'd use the site_der relationship
        to infer this but due to some SQL Alchemy quirks - we're forced to specify it)"""
        changed_timestamp = int(der_status.changed_time.timestamp())

        gen_conn_status: Optional[dict] = None
        if der_status.generator_connect_status is not None and der_status.generator_connect_status_time is not None:
            gen_conn_status = {
                "value": to_hex_binary(der_status.generator_connect_status),
                "dateTime": int(der_status.generator_connect_status_time.timestamp()),
            }

        inverter_status: Optional[dict] = None
        if der_status.inverter_status is not None and der_status.inverter_status_time is not None:
            inverter_status = {
                "value": der_status.inverter_status,
                "dateTime": int(der_status.inverter_status_time.timestamp()),
            }

        lcm_status: Optional[dict] = None
        if der_status.local_control_mode_status is not None and der_status.local_control_mode_status_time is not None:
            lcm_status = {
                "value": der_status.local_control_mode_status,
                "dateTime": int(der_status.local_control_mode_status_time.timestamp()),
            }

        manuf_status: Optional[dict] = None
        if der_status.manufacturer_status is not None and der_status.manufacturer_status_time is not None:
            manuf_status = {
                "value": der_status.manufacturer_status,
                "dateTime": int(der_status.manufacturer_status_time.timestamp()),
            }

        op_mode_status: Optional[dict] = None
        if der_status.operational_mode_status is not None and der_status.operational_mode_status_time is not None:
            op_mode_status = {
                "value": der_status.operational_mode_status,
                "dateTime": int(der_status.operational_mode_status_time.timestamp()),
            }

        soc_status: Optional[dict] = None
        if der_status.state_of_charge_status is not None and der_status.state_of_charge_status_time is not None:
            soc_status = {
                "value": der_status.state_of_charge_status,
                "dateTime": int(der_status.state_of_charge_status_time.timestamp()),
            }

        sm_status: Optional[dict] = None
        if der_status.storage_mode_status is not None and der_status.storage_mode_status_time is not None:
            sm_status = {
                "value": der_status.storage_mode_status,
                "dateTime": int(der_status.storage_mode_status_time.timestamp()),
            }

        stor_conn_status: Optional[dict] = None
        if der_status.storage_connect_status is not None and der_status.storage_connect_status_time is not None:
            stor_conn_status = {
                "value": to_hex_binary(der_status.storage_connect_status),
                "dateTime": int(der_status.storage_connect_status_time.timestamp()),
            }
        return DERStatus.model_validate(
            {
                "href": generate_href(
                    uri.DERStatusUri, scope, site_id=der_status_site_id, der_id=der_status.site_der_id
                ),
                "subscribable": SubscribableType.resource_supports_non_conditional_subscriptions,
                "alarmStatus": (
                    to_hex_binary(int(der_status.alarm_status)) if der_status.alarm_status is not None else None
                ),
                "genConnectStatus": gen_conn_status,
                "inverterStatus": inverter_status,
                "localControlModeStatus": lcm_status,
                "manufacturerStatus": manuf_status,
                "operationalModeStatus": op_mode_status,
                "readingTime": changed_timestamp,
                "stateOfChargeStatus": soc_status,
                "storageModeStatus": sm_status,
                "storConnectStatus": stor_conn_status,
            }
        )

    @staticmethod
    def map_from_request(changed_time: datetime, der_status: DERStatus) -> SiteDERStatus:
        alarm_status: Optional[AlarmStatusType] = None
        if der_status.alarmStatus is not None:
            alarm_status = AlarmStatusType(int(der_status.alarmStatus, 16))

        gen_conn_status: Optional[ConnectStatusType] = None
        gen_conn_status_time: Optional[datetime] = None
        if der_status.genConnectStatus is not None:
            gen_conn_status = ConnectStatusType(int(der_status.genConnectStatus.value, 16))
            gen_conn_status_time = datetime.fromtimestamp(der_status.genConnectStatus.dateTime, timezone.utc)

        stor_conn_status: Optional[ConnectStatusType] = None
        stor_conn_status_time: Optional[datetime] = None
        if der_status.storConnectStatus is not None:
            stor_conn_status = ConnectStatusType(int(der_status.storConnectStatus.value, 16))
            stor_conn_status_time = datetime.fromtimestamp(der_status.storConnectStatus.dateTime, timezone.utc)

        return SiteDERStatus(
            alarm_status=alarm_status,
            generator_connect_status=gen_conn_status,
            generator_connect_status_time=gen_conn_status_time,
            inverter_status=der_status.inverterStatus.value if der_status.inverterStatus else None,
            inverter_status_time=(
                datetime.fromtimestamp(der_status.inverterStatus.dateTime, timezone.utc)
                if der_status.inverterStatus
                else None
            ),
            local_control_mode_status=(
                der_status.localControlModeStatus.value if der_status.localControlModeStatus else None
            ),
            local_control_mode_status_time=(
                datetime.fromtimestamp(der_status.localControlModeStatus.dateTime, timezone.utc)
                if der_status.localControlModeStatus
                else None
            ),
            manufacturer_status=der_status.manufacturerStatus.value if der_status.manufacturerStatus else None,
            manufacturer_status_time=(
                datetime.fromtimestamp(der_status.manufacturerStatus.dateTime, timezone.utc)
                if der_status.manufacturerStatus
                else None
            ),
            operational_mode_status=(
                der_status.operationalModeStatus.value if der_status.operationalModeStatus else None
            ),
            operational_mode_status_time=(
                datetime.fromtimestamp(der_status.operationalModeStatus.dateTime, timezone.utc)
                if der_status.operationalModeStatus
                else None
            ),
            changed_time=changed_time,
            state_of_charge_status=(der_status.stateOfChargeStatus.value if der_status.stateOfChargeStatus else None),
            state_of_charge_status_time=(
                datetime.fromtimestamp(der_status.stateOfChargeStatus.dateTime, timezone.utc)
                if der_status.stateOfChargeStatus
                else None
            ),
            storage_mode_status=(der_status.storageModeStatus.value if der_status.storageModeStatus else None),
            storage_mode_status_time=(
                datetime.fromtimestamp(der_status.storageModeStatus.dateTime, timezone.utc)
                if der_status.storageModeStatus
                else None
            ),
            storage_connect_status=stor_conn_status,
            storage_connect_status_time=stor_conn_status_time,
        )


class DERCapabilityMapper:
    @staticmethod
    def map_to_response(scope: BaseRequestScope, der_rating: SiteDERRating, der_rating_site_id: int) -> DERCapability:
        """der_rating_site_id: The site_id of the site that owns der_rating (normally we'd use the site_der relationship
        to infer this but due to some SQL Alchemy quirks - we're forced to specify it)"""
        return DERCapability.model_validate(
            {
                "href": generate_href(
                    uri.DERCapabilityUri, scope, site_id=der_rating_site_id, der_id=der_rating.site_der_id
                ),
                "modesSupported": to_hex_binary(der_rating.modes_supported),
                "rtgAbnormalCategory": der_rating.abnormal_category,
                "rtgMaxA": get_value_multiplier(der_rating.max_a_value, der_rating.max_a_multiplier),
                "rtgMaxAh": get_value_multiplier(der_rating.max_ah_value, der_rating.max_ah_multiplier),
                "rtgMaxChargeRateVA": get_value_multiplier(
                    der_rating.max_charge_rate_va_value, der_rating.max_charge_rate_va_multiplier
                ),
                "rtgMaxChargeRateW": get_value_multiplier(
                    der_rating.max_charge_rate_w_value, der_rating.max_charge_rate_w_multiplier
                ),
                "rtgMaxDischargeRateVA": get_value_multiplier(
                    der_rating.max_discharge_rate_va_value, der_rating.max_discharge_rate_va_multiplier
                ),
                "rtgMaxDischargeRateW": get_value_multiplier(
                    der_rating.max_discharge_rate_w_value, der_rating.max_discharge_rate_w_multiplier
                ),
                "rtgMaxV": get_value_multiplier(der_rating.max_v_value, der_rating.max_v_multiplier),
                "rtgMaxVA": get_value_multiplier(der_rating.max_va_value, der_rating.max_va_multiplier),
                "rtgMaxVar": get_value_multiplier(der_rating.max_var_value, der_rating.max_var_multiplier),
                "rtgMaxVarNeg": get_value_multiplier(der_rating.max_var_neg_value, der_rating.max_var_neg_multiplier),
                "rtgMaxW": get_value_multiplier(der_rating.max_w_value, der_rating.max_w_multiplier),
                "rtgMaxWh": get_value_multiplier(der_rating.max_wh_value, der_rating.max_wh_multiplier),
                "rtgMinPFOverExcited": get_value_multiplier(
                    der_rating.min_pf_over_excited_displacement,
                    der_rating.min_pf_over_excited_multiplier,
                    value_name="displacement",
                ),
                "rtgMinPFUnderExcited": get_value_multiplier(
                    der_rating.min_pf_under_excited_displacement,
                    der_rating.min_pf_under_excited_multiplier,
                    value_name="displacement",
                ),
                "rtgMinV": get_value_multiplier(der_rating.min_v_value, der_rating.min_v_multiplier),
                "rtgNormalCategory": der_rating.normal_category,
                "rtgOverExcitedPF": get_value_multiplier(
                    der_rating.over_excited_pf_displacement,
                    der_rating.over_excited_pf_multiplier,
                    value_name="displacement",
                ),
                "rtgOverExcitedW": get_value_multiplier(
                    der_rating.over_excited_w_value, der_rating.over_excited_w_multiplier
                ),
                "rtgReactiveSusceptance": get_value_multiplier(
                    der_rating.reactive_susceptance_value, der_rating.reactive_susceptance_multiplier
                ),
                "rtgUnderExcitedPF": get_value_multiplier(
                    der_rating.under_excited_pf_displacement,
                    der_rating.under_excited_pf_multiplier,
                    value_name="displacement",
                ),
                "rtgUnderExcitedW": get_value_multiplier(
                    der_rating.under_excited_w_value, der_rating.under_excited_w_multiplier
                ),
                "rtgVNom": get_value_multiplier(der_rating.v_nom_value, der_rating.v_nom_multiplier),
                "type_": der_rating.der_type,
                "doeModesSupported": to_hex_binary(der_rating.doe_modes_supported),
                "vppModesSupported": to_hex_binary(der_rating.vpp_modes_supported),
            }
        )

    @staticmethod
    def map_from_request(changed_time: datetime, der_cap: DERCapability) -> SiteDERRating:
        vpp_modes_supported = (
            VPPSupportedMode(int(der_cap.vppModesSupported, 16)) if der_cap.vppModesSupported else None
        )
        m = SiteDERRating(
            modes_supported=DERControlType(int(der_cap.modesSupported, 16)),
            der_type=der_cap.type_,
            doe_modes_supported=DOESupportedMode(int(der_cap.doeModesSupported, 16)),
            vpp_modes_supported=vpp_modes_supported,
            changed_time=changed_time,
            normal_category=der_cap.rtgNormalCategory,
            abnormal_category=der_cap.rtgAbnormalCategory,
        )
        (m.max_a_value, m.max_a_multiplier) = set_value_multiplier(der_cap.rtgMaxA)
        (m.max_ah_value, m.max_ah_multiplier) = set_value_multiplier(der_cap.rtgMaxAh)
        (m.max_charge_rate_va_value, m.max_charge_rate_va_multiplier) = set_value_multiplier(der_cap.rtgMaxChargeRateVA)
        (m.max_charge_rate_w_value, m.max_charge_rate_w_multiplier) = set_value_multiplier(der_cap.rtgMaxChargeRateW)
        (m.max_discharge_rate_va_value, m.max_discharge_rate_va_multiplier) = set_value_multiplier(
            der_cap.rtgMaxDischargeRateVA
        )
        (m.max_discharge_rate_w_value, m.max_discharge_rate_w_multiplier) = set_value_multiplier(
            der_cap.rtgMaxDischargeRateW
        )
        (m.max_v_value, m.max_v_multiplier) = set_value_multiplier(der_cap.rtgMaxV)
        (m.max_va_value, m.max_va_multiplier) = set_value_multiplier(der_cap.rtgMaxVA)
        (m.max_var_value, m.max_var_multiplier) = set_value_multiplier(der_cap.rtgMaxVar)
        (m.max_var_neg_value, m.max_var_neg_multiplier) = set_value_multiplier(der_cap.rtgMaxVarNeg)
        (m.max_w_value, m.max_w_multiplier) = cast(tuple[int, int], set_value_multiplier(der_cap.rtgMaxW))
        (m.max_wh_value, m.max_wh_multiplier) = set_value_multiplier(der_cap.rtgMaxWh)

        (m.min_pf_over_excited_displacement, m.min_pf_over_excited_multiplier) = set_value_multiplier(
            der_cap.rtgMinPFOverExcited
        )
        (m.min_pf_under_excited_displacement, m.min_pf_under_excited_multiplier) = set_value_multiplier(
            der_cap.rtgMinPFUnderExcited
        )
        (m.min_v_value, m.min_v_multiplier) = set_value_multiplier(der_cap.rtgMinV)
        (m.over_excited_pf_displacement, m.over_excited_pf_multiplier) = set_value_multiplier(der_cap.rtgOverExcitedPF)
        (m.over_excited_w_value, m.over_excited_w_multiplier) = set_value_multiplier(der_cap.rtgOverExcitedW)
        (m.reactive_susceptance_value, m.reactive_susceptance_multiplier) = set_value_multiplier(
            der_cap.rtgReactiveSusceptance
        )
        (m.under_excited_pf_displacement, m.under_excited_pf_multiplier) = set_value_multiplier(
            der_cap.rtgUnderExcitedPF
        )
        (m.under_excited_w_value, m.under_excited_w_multiplier) = set_value_multiplier(der_cap.rtgUnderExcitedW)
        (m.v_nom_value, m.v_nom_multiplier) = set_value_multiplier(der_cap.rtgVNom)

        return m


class DERSettingMapper:
    @staticmethod
    def map_to_response(scope: BaseRequestScope, der_setting: SiteDERSetting, der_setting_site_id: int) -> DERSettings:
        """der_setting_site_id: The site_id of the site that owns der_setting (normally we'd use the site_der
        relationship to infer this but due to some SQL Alchemy quirks - we're forced to specify
        it)"""
        return DERSettings.model_validate(
            {
                "href": generate_href(
                    uri.DERSettingsUri, scope, site_id=der_setting_site_id, der_id=der_setting.site_der_id
                ),
                "subscribable": SubscribableType.resource_supports_non_conditional_subscriptions,
                "modesEnabled": to_hex_binary(der_setting.modes_enabled),
                "setESDelay": der_setting.es_delay,
                "setESHighFreq": der_setting.es_high_freq,
                "setESHighVolt": der_setting.es_high_volt,
                "setESLowFreq": der_setting.es_low_freq,
                "setESLowVolt": der_setting.es_low_volt,
                "setESRampTms": der_setting.es_ramp_tms,
                "setESRandomDelay": der_setting.es_random_delay,
                "setGradW": der_setting.grad_w,
                "setMaxA": get_value_multiplier(der_setting.max_a_value, der_setting.max_a_multiplier),
                "setMaxAh": get_value_multiplier(der_setting.max_ah_value, der_setting.max_ah_multiplier),
                "setMaxChargeRateVA": get_value_multiplier(
                    der_setting.max_charge_rate_va_value, der_setting.max_charge_rate_va_multiplier
                ),
                "setMaxChargeRateW": get_value_multiplier(
                    der_setting.max_charge_rate_w_value, der_setting.max_charge_rate_w_multiplier
                ),
                "setMaxDischargeRateVA": get_value_multiplier(
                    der_setting.max_discharge_rate_va_value, der_setting.max_discharge_rate_va_multiplier
                ),
                "setMaxDischargeRateW": get_value_multiplier(
                    der_setting.max_discharge_rate_w_value, der_setting.max_discharge_rate_w_multiplier
                ),
                "setMaxV": get_value_multiplier(der_setting.max_v_value, der_setting.max_v_multiplier),
                "setMaxVA": get_value_multiplier(der_setting.max_va_value, der_setting.max_va_multiplier),
                "setMaxVar": get_value_multiplier(der_setting.max_var_value, der_setting.max_var_multiplier),
                "setMaxVarNeg": get_value_multiplier(der_setting.max_var_neg_value, der_setting.max_var_neg_multiplier),
                "setMaxW": get_value_multiplier(der_setting.max_w_value, der_setting.max_w_multiplier),
                "setMaxWh": get_value_multiplier(der_setting.max_wh_value, der_setting.max_wh_multiplier),
                "setMinPFOverExcited": get_value_multiplier(
                    der_setting.min_pf_over_excited_displacement,
                    der_setting.min_pf_over_excited_multiplier,
                    value_name="displacement",
                ),
                "setMinPFUnderExcited": get_value_multiplier(
                    der_setting.min_pf_under_excited_displacement,
                    der_setting.min_pf_under_excited_multiplier,
                    value_name="displacement",
                ),
                "setMinV": get_value_multiplier(der_setting.min_v_value, der_setting.min_v_multiplier),
                "setMinWh": get_value_multiplier(der_setting.min_wh_value, der_setting.min_wh_multiplier),
                "setSoftGradW": der_setting.soft_grad_w,
                "setVNom": get_value_multiplier(der_setting.v_nom_value, der_setting.v_nom_multiplier),
                "setVRef": get_value_multiplier(der_setting.v_ref_value, der_setting.v_ref_multiplier),
                "setVRefOfs": get_value_multiplier(der_setting.v_ref_ofs_value, der_setting.v_ref_ofs_multiplier),
                "updatedTime": int(der_setting.changed_time.timestamp()),
                "doeModesEnabled": to_hex_binary(der_setting.doe_modes_enabled),
                "vppModesEnabled": to_hex_binary(der_setting.vpp_modes_enabled),
            }
        )

    @staticmethod
    def map_from_request(changed_time: datetime, der_setting: DERSettings) -> SiteDERSetting:
        modes_enabled: Optional[DERControlType] = None
        doe_modes_enabled: Optional[DERControlType] = None
<<<<<<< HEAD
        vpp_modes_enabled: Optional[DERControlType] = None
=======
>>>>>>> d8374264

        if der_setting.modesEnabled:
            modes_enabled = DERControlType(int(der_setting.modesEnabled, 16))
        if der_setting.doeModesEnabled:
            doe_modes_enabled = DERControlType(int(der_setting.doeModesEnabled, 16))
        if der_setting.vppModesEnabled:
            vpp_modes_enabled = DERControlType(int(der_setting.vppModesEnabled, 16))

        m = SiteDERSetting(
            modes_enabled=modes_enabled,
            es_delay=der_setting.setESDelay,
            es_high_freq=der_setting.setESHighFreq,
            es_high_volt=der_setting.setESHighVolt,
            es_low_freq=der_setting.setESLowFreq,
            es_low_volt=der_setting.setESLowVolt,
            es_ramp_tms=der_setting.setESRampTms,
            es_random_delay=der_setting.setESRandomDelay,
            grad_w=der_setting.setGradW,
            soft_grad_w=der_setting.setSoftGradW,
            doe_modes_enabled=doe_modes_enabled,
            vpp_modes_enabled=vpp_modes_enabled,
            changed_time=changed_time,
        )
        (m.max_a_value, m.max_a_multiplier) = set_value_multiplier(der_setting.setMaxA)
        (m.max_ah_value, m.max_ah_multiplier) = set_value_multiplier(der_setting.setMaxAh)
        (m.max_charge_rate_va_value, m.max_charge_rate_va_multiplier) = set_value_multiplier(
            der_setting.setMaxChargeRateVA
        )
        (m.max_charge_rate_w_value, m.max_charge_rate_w_multiplier) = set_value_multiplier(
            der_setting.setMaxChargeRateW
        )
        (m.max_discharge_rate_va_value, m.max_discharge_rate_va_multiplier) = set_value_multiplier(
            der_setting.setMaxDischargeRateVA
        )
        (m.max_discharge_rate_w_value, m.max_discharge_rate_w_multiplier) = set_value_multiplier(
            der_setting.setMaxDischargeRateW
        )
        (m.max_v_value, m.max_v_multiplier) = set_value_multiplier(der_setting.setMaxV)
        (m.max_var_value, m.max_var_multiplier) = set_value_multiplier(der_setting.setMaxVar)
        (m.max_va_value, m.max_va_multiplier) = set_value_multiplier(der_setting.setMaxVA)
        (m.max_var_neg_value, m.max_var_neg_multiplier) = set_value_multiplier(der_setting.setMaxVarNeg)
        (m.max_w_value, m.max_w_multiplier) = cast(tuple[int, int], set_value_multiplier(der_setting.setMaxW))
        (m.max_wh_value, m.max_wh_multiplier) = set_value_multiplier(der_setting.setMaxWh)

        (m.min_pf_over_excited_displacement, m.min_pf_over_excited_multiplier) = set_value_multiplier(
            der_setting.setMinPFOverExcited
        )
        (m.min_pf_under_excited_displacement, m.min_pf_under_excited_multiplier) = set_value_multiplier(
            der_setting.setMinPFUnderExcited
        )
        (m.min_v_value, m.min_v_multiplier) = set_value_multiplier(der_setting.setMinV)
        (m.v_nom_value, m.v_nom_multiplier) = set_value_multiplier(der_setting.setVNom)
        (m.v_ref_value, m.v_ref_multiplier) = set_value_multiplier(der_setting.setVRef)
        (m.v_ref_ofs_value, m.v_ref_ofs_multiplier) = set_value_multiplier(der_setting.setVRefOfs)
        (m.min_wh_value, m.min_wh_multiplier) = set_value_multiplier(der_setting.setMinWh)

        return m<|MERGE_RESOLUTION|>--- conflicted
+++ resolved
@@ -516,10 +516,7 @@
     def map_from_request(changed_time: datetime, der_setting: DERSettings) -> SiteDERSetting:
         modes_enabled: Optional[DERControlType] = None
         doe_modes_enabled: Optional[DERControlType] = None
-<<<<<<< HEAD
         vpp_modes_enabled: Optional[DERControlType] = None
-=======
->>>>>>> d8374264
 
         if der_setting.modesEnabled:
             modes_enabled = DERControlType(int(der_setting.modesEnabled, 16))
