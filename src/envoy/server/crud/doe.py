--- conflicted
+++ resolved
@@ -192,11 +192,8 @@
         DOE.load_limit_active_watts,
         DOE.set_energized,
         DOE.set_connected,
-<<<<<<< HEAD
+        DOE.set_point_percentage,
         DOE.storage_target_active_watts,
-=======
-        DOE.set_point_percentage,
->>>>>>> 13fd9c04
         literal_column("NULL").label("archive_id"),
         literal_column("NULL").label("archive_time"),
         literal_column("NULL").label("deleted_time"),
@@ -220,11 +217,8 @@
         ArchiveDOE.load_limit_active_watts,
         ArchiveDOE.set_energized,
         ArchiveDOE.set_connected,
-<<<<<<< HEAD
+        ArchiveDOE.set_point_percentage,
         ArchiveDOE.storage_target_active_watts,
-=======
-        ArchiveDOE.set_point_percentage,
->>>>>>> 13fd9c04
         ArchiveDOE.archive_id,
         ArchiveDOE.archive_time,
         ArchiveDOE.deleted_time,
@@ -272,11 +266,8 @@
                     load_limit_active_watts=t.load_limit_active_watts,
                     set_energized=t.set_energized,
                     set_connected=t.set_connected,
-<<<<<<< HEAD
+                    set_point_percentage=t.set_point_percentage,
                     storage_target_active_watts=t.storage_target_active_watts,
-=======
-                    set_point_percentage=t.set_point_percentage,
->>>>>>> 13fd9c04
                     archive_id=t.archive_id,
                     archive_time=t.archive_time,
                     deleted_time=t.deleted_time,
@@ -302,11 +293,8 @@
                     load_limit_active_watts=t.load_limit_active_watts,
                     set_energized=t.set_energized,
                     set_connected=t.set_connected,
-<<<<<<< HEAD
+                    set_point_percentage=t.set_point_percentage,
                     storage_target_active_watts=t.storage_target_active_watts,
-=======
-                    set_point_percentage=t.set_point_percentage,
->>>>>>> 13fd9c04
                 ),
                 site.timezone_id,
             )
