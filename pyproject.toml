--- conflicted
+++ resolved
@@ -70,11 +70,7 @@
     "taskiq!=0.11.5,!=0.11.6",      # Known compatibiity issue with pydantic
     "taskiq-aio-pika",
     "parse",
-<<<<<<< HEAD
-    "envoy_schema @ git+https://github.com/synergy-au/envoy-schema.git@v0.28.0-storage.0.6.0",
-=======
-    "envoy_schema==0.28.2",
->>>>>>> 4bbe554a
+    "envoy_schema @ git+https://github.com/synergy-au/envoy-schema.git@v0.28.3-storage.0.6.0",
     "intervaltree",
 ]
 
