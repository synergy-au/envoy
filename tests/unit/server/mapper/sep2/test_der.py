--- conflicted
+++ resolved
@@ -217,16 +217,11 @@
     expected: DERSettings = generate_class_instance(
         DERSettings, seed=101, optional_is_none=optional_is_none, generate_relationships=True
     )
-<<<<<<< HEAD
-    expected.modesEnabled = to_hex_binary(DERControlType.OP_MOD_HFRT_MAY_TRIP | DERControlType.OP_MOD_FREQ_DROOP)
-    expected.doeModesEnabled = to_hex_binary(DOESupportedMode.OP_MOD_EXPORT_LIMIT_W)
-    expected.vppModesEnabled = to_hex_binary(VPPSupportedMode.OP_MOD_STORAGE_TARGET_W)
-=======
     if not optional_is_none:
         expected.modesEnabled = to_hex_binary(DERControlType.OP_MOD_HFRT_MAY_TRIP | DERControlType.OP_MOD_FREQ_DROOP)
         expected.doeModesEnabled = to_hex_binary(DOESupportedMode.OP_MOD_EXPORT_LIMIT_W)
-
->>>>>>> d8374264
+        expected.vppModesEnabled = to_hex_binary(VPPSupportedMode.OP_MOD_STORAGE_TARGET_W)
+
     scope: DeviceOrAggregatorRequestScope = generate_class_instance(
         DeviceOrAggregatorRequestScope, seed=9876, href_prefix="/my/prefix"
     )
